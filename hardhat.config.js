require("@matterlabs/hardhat-zksync-deploy");
require("@matterlabs/hardhat-zksync-solc");

module.exports = {
  zksolc: {
    version: "1.2.1",
    compilerSource: "binary",
    settings: {
	  optimizer: {
        enabled: true,
      },
	  solidity: {
		version: "0.8.9",
	  },
      experimental: {
        dockerImage: "matterlabs/zksolc",
        tag: "v1.2.0"
      },
<<<<<<< HEAD
      allowUnlimitedContractSize: false,
      timeout: 99999999,
      blockGasLimit: 100_000_000,
      gas: 100_000_000,
      gasMultiplier: 1,
      gasPrice: 500_000_000_000, // 500 gwei
      accounts: {mnemonic: MNEMONIC}
    },
    
    ethereum_mainnet :{
      url: `https://mainnet.infura.io/v3/${INFURA_KEY}`,
      allowUnlimitedContractSize:false,
      timeout: 99999999,
      blockGasLimit: 100_000_000,
      gas: 100_000_000,
      gasMultiplier: 1,
      gasPrice: 90_000_000_000, // 90 gwei
      accounts: {mnemonic: MNEMONIC}
    },

    polygon_mainnet: {
      url: `https://polygon-mainnet.infura.io/v3/${INFURA_KEY}`,
      accounts: {mnemonic: MNEMONIC}
    },

    arbitrum_mainnet: {
      url: `https://arbitrum-mainnet.infura.io/v3/${INFURA_KEY}`,
      accounts: {mnemonic: MNEMONIC}
    },

    optimism_mainnet: {
      url: `https://optimism-mainnet.infura.io/v3/${INFURA_KEY}`,
      network_id:420,
      accounts: {mnemonic: MNEMONIC}
    },

    polygon_mumbai: {
      url: `https://rpc-mumbai.maticvigil.com/v1/8ec24f48b4472038e2b1d8522ae4cb5b4c9ca621`,
      accounts: {mnemonic: MNEMONIC}
    },
    optimism_goerli: {
      url: `https://goerli.optimism.io`,
      network_id:420,
      accounts: {mnemonic: MNEMONIC}
    },
    
    ethereum_goerli: {
      url: "https://goerli.infura.io/v3/4da55396843c4f4581209cf10076a551",
      gas: 10_000_000,
      gasMultiplier: 50,
      gasPrice: 2_000_000_000,
      timeout: 99999999,
      accounts: {mnemonic: MNEMONIC}
    },
    arbitrum_goerli: {
      url: 'https://goerli-rollup.arbitrum.io/rpc',
      accounts: {mnemonic: MNEMONIC}
=======
>>>>>>> 186c9546
    },
  },
  zkSyncDeploy: {
    zkSyncNetwork: "https://zksync2-testnet.zksync.dev",
    ethNetwork: "https://goerli.infura.io/v3/1629e80003614d94915133a1ed88f25c", // Can also be the RPC URL of the network (e.g. `https://goerli.infura.io/v3/<API_KEY>`)
  },
  networks: {
    hardhat: {
      zksync: true,
    },
  },
  solidity: {
    version: "0.8.9",
  },
};<|MERGE_RESOLUTION|>--- conflicted
+++ resolved
@@ -16,14 +16,15 @@
         dockerImage: "matterlabs/zksolc",
         tag: "v1.2.0"
       },
-<<<<<<< HEAD
-      allowUnlimitedContractSize: false,
-      timeout: 99999999,
-      blockGasLimit: 100_000_000,
-      gas: 100_000_000,
-      gasMultiplier: 1,
-      gasPrice: 500_000_000_000, // 500 gwei
-      accounts: {mnemonic: MNEMONIC}
+    },
+  },
+  zkSyncDeploy: {
+    zkSyncNetwork: "https://zksync2-testnet.zksync.dev",
+    ethNetwork: "https://goerli.infura.io/v3/1629e80003614d94915133a1ed88f25c", // Can also be the RPC URL of the network (e.g. `https://goerli.infura.io/v3/<API_KEY>`)
+  },
+  networks: {
+    hardhat: {
+      zksync: true,
     },
     
     ethereum_mainnet :{
@@ -74,18 +75,8 @@
     arbitrum_goerli: {
       url: 'https://goerli-rollup.arbitrum.io/rpc',
       accounts: {mnemonic: MNEMONIC}
-=======
->>>>>>> 186c9546
     },
-  },
-  zkSyncDeploy: {
-    zkSyncNetwork: "https://zksync2-testnet.zksync.dev",
-    ethNetwork: "https://goerli.infura.io/v3/1629e80003614d94915133a1ed88f25c", // Can also be the RPC URL of the network (e.g. `https://goerli.infura.io/v3/<API_KEY>`)
-  },
-  networks: {
-    hardhat: {
-      zksync: true,
-    },
+    
   },
   solidity: {
     version: "0.8.9",
